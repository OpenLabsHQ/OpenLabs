--- conflicted
+++ resolved
@@ -1,8 +1,5 @@
-<<<<<<< HEAD
 import uuid
-=======
 import logging
->>>>>>> ef9f2b06
 
 from sqlalchemy import inspect
 from sqlalchemy.ext.asyncio import AsyncSession

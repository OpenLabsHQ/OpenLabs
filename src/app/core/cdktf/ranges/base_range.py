import json
import logging
import os
import shutil
import subprocess
import uuid
from abc import ABC, abstractmethod
from pathlib import Path
from typing import Any

from cdktf import App

from ....enums.regions import OpenLabsRegion
from ....schemas.secret_schema import SecretSchema
from ....schemas.template_range_schema import TemplateRangeSchema
from ....schemas.user_schema import UserID
from ...config import settings
from ..stacks.base_stack import AbstractBaseStack

# Configure logging
logger = logging.getLogger(__name__)


class AbstractBaseRange(ABC):
    """Abstract class to enforce common functionality across range cloud providers."""

    id: uuid.UUID
    name: str
    template: TemplateRangeSchema
    state_file: dict[str, Any] | None  # Terraform state
    region: OpenLabsRegion
    stack_name: str
    owner_id: UserID
    secrets: SecretSchema

    # State varibles
    _is_synthesized: bool
    _is_deployed: bool

    def __init__(  # noqa: PLR0913
        self,
        id: uuid.UUID,  # noqa: A002
        name: str,
        template: TemplateRangeSchema,
        region: OpenLabsRegion,
        owner_id: UserID,
        secrets: SecretSchema,
        state_file: dict[str, Any] | None = None,
    ) -> None:
        """Initialize CDKTF base range object."""
        self.id = id
        self.name = name
        self.template = template
        self.region = region
        self.owner_id = owner_id
        self.secrets = secrets
        self.state_file = state_file
        if not self.state_file:
            self._is_deployed = False
        else:
            self._is_deployed = True

        # Initial values
        self.stack_name = f"{self.template.name}-{self.id}"
        self._is_synthesized = False

    @abstractmethod
    def get_provider_stack_class(self) -> type[AbstractBaseStack]:
        """Return specific provider stack class to instantiate.

        Returns
        -------
        type[AbstractBaseStack]: Provider stack class.

        """
        pass

    @abstractmethod
    def has_secrets(self) -> bool:
        """Return if range has correct provider cloud credentials.

        Returns
        -------
            bool: True if correct provider creds exist. False otherwise.

        """
        pass

    @abstractmethod
    def get_cred_env_vars(self) -> dict[str, Any]:
        """Return dictionary of BASH Terraform cloud credential environment variables.

        Returns
        -------
            dict[str, Any]: Dict of BASH environment variables.

        """
        pass

    def synthesize(self) -> bool:
        """Abstract method to synthesize terraform configuration.

        Returns:
            bool: True if successful synthesis. False otherwise.

        """
        try:
            logger.info(
                "Synthesizing selected range: %s (%s)", self.template.name, self.id
            )

            # Create CDKTF app
            app = App(outdir=settings.CDKTF_DIR)

            # Instantiate the correct provider stack
            stack_class = self.get_provider_stack_class()
            stack_class(
                scope=app,
                template_range=self.template,
                cdktf_id=self.stack_name,
                cdktf_dir=settings.CDKTF_DIR,
                region=self.region,
<<<<<<< HEAD
                range_name=self.name
=======
                range_name=self.name,
>>>>>>> 6cc7d9fe
            )

            # Synthesize Terraform files
            app.synth()
            logger.info(
                "Range: %s (%s) synthesized successfully as: %s",
                self.template.name,
                self.id,
                self.stack_name,
            )

            self._is_synthesized = True
            return True
        except Exception as e:
            logger.error(
                "Error during synthesis of stack: %s. Error: %s", self.stack_name, e
            )
            return False

    def deploy(self) -> bool:
        """Run `terraform deploy --auto-approve` programmatically.

        Returns
        -------
            bool: True if successfully deployed range. False otherwise.

        """
        if not self.is_synthesized():
            logger.error("Range to destroy is not synthesized!")
            return False

        try:
            initial_dir = os.getcwd()
            os.chdir(self.get_synth_dir())
            subprocess.run(["terraform", "init"], check=True)  # noqa: S603, S607

            # Terraform apply
            env = os.environ.copy()
            env.update(self.get_cred_env_vars())
            logger.info(
                "Deploying selected range: %s (%s)", self.template.name, self.id
            )
            subprocess.run(  # noqa: S603
                ["terraform", "apply", "--auto-approve"],  # noqa: S607
                check=True,
                env=env,
            )

            # Load state
            state_file_path = self.get_state_file_path()
            if state_file_path.exists():
                with open(state_file_path, "r", encoding="utf-8") as file:
                    self.state_file = json.loads(file.read())
            else:
                logger.error(
                    "State file was not created during deployment. Expected path: %s",
                    state_file_path,
                )
                return False

            self._is_deployed = True
            logger.info(
                "Successfully deployed range: %s (%s)", self.template.name, self.id
            )

            # Delete files made during deployment
            os.chdir(initial_dir)
            self.cleanup_synth()
            return True
        except subprocess.CalledProcessError as e:
            logger.error("Terraform command failed: %s", e)
            return False
        except Exception as e:
            logger.error("Error during deployment: %s", e)
            return False

    def destroy(self) -> bool:
        """Destroy terraform infrastructure.

        Args:
        ----
            stack_dir (str): Output directory.
            stack_name (str): Name of stack used to deploy the range (format: <range name>-<range id>) to tear down the range.

        Returns:
        -------
            None

        """
        if not self.is_deployed():
            logger.error("Can't destroy range that is not deployed!")
            return False

        if not self.is_synthesized():
            logger.error("Range to destory is not synthesized!")
            return False

        try:
            # Change to directory with `cdk.tf.json`
            initial_dir = os.getcwd()
            os.chdir(self.get_synth_dir())
            if not self.create_state_file():
                msg = f"Unable to destroy range: {self.template.name} ({self.id}) missing state file!"
                raise ValueError(msg)

            # Run Terraform commands
            env = os.environ.copy()
            env.update(self.get_cred_env_vars())
            logger.info(
                "Tearing down selected range: %s (%s)", self.template.name, self.id
            )
            subprocess.run(["terraform", "init"], check=True)  # noqa: S603, S607
            subprocess.run(  # noqa: S603
                ["terraform", "destroy", "--auto-approve"],  # noqa: S607
                check=True,
                env=env,
            )

            os.chdir(initial_dir)

            # Delete synth files
            self.cleanup_synth()
            self._is_deployed = False

            logger.info(
                "Successfully destroyed range: %s (%s)", self.template.name, self.id
            )
            return True
        except subprocess.CalledProcessError as e:
            logger.error("Terraform command failed: %s", e)
            return False
        except Exception as e:
            logger.error("Error during destroy: %s", e)
            return False

    def is_synthesized(self) -> bool:
        """Return if range is currently synthesized."""
        return self._is_synthesized

    def is_deployed(self) -> bool:
        """Return if range is currently deployed."""
        return self._is_deployed

    def get_synth_dir(self) -> Path:
        """Get CDKTF synthesis directory."""
        return Path(f"{settings.CDKTF_DIR}/stacks/{self.stack_name}")

    def get_synth_file_path(self) -> Path:
        """Get path to terraform HCL from CDKTF synthesis."""
        return Path(f"{self.get_synth_dir()}/cdk.tf.json")

    def get_state_file(self) -> dict[str, Any] | None:
        """Return state file content.

        Range must have been deployed or have a state file passed on object creation.
        """
        return self.state_file

    def get_state_file_path(self) -> Path:
        """Get CDKTF state file path."""
        return self.get_synth_dir() / f"terraform.{self.stack_name}.tfstate"

    def create_state_file(self) -> bool:
        """Create state file with contents.

        Range must have been deployed or have a state file passed on object creation.

        Returns
        -------
            bool: True if state file successfully written. False otherwise.

        """
        if not self.state_file:
            msg = f"Can't write state file none exists! Attempted on range: {self.id}"
            logger.warning(msg)
            return False

        with open(self.get_state_file_path(), mode="w") as file:
            json.dump(self.state_file, file, indent=4)

        msg = f"Successfully created state file: {self.get_state_file_path()} "
        logger.info(msg)
        return True

    def cleanup_synth(self) -> bool:
        """Delete Terraform files generated by CDKTF synthesis."""
        try:
            shutil.rmtree(self.get_synth_dir())
            self._is_synthesized = False
            return True
        except Exception as e:
            logger.error(
                "Failed to delete synthesis files for stack: %s. Error: %s",
                self.stack_name,
                e,
            )
            return False<|MERGE_RESOLUTION|>--- conflicted
+++ resolved
@@ -120,11 +120,7 @@
                 cdktf_id=self.stack_name,
                 cdktf_dir=settings.CDKTF_DIR,
                 region=self.region,
-<<<<<<< HEAD
-                range_name=self.name
-=======
                 range_name=self.name,
->>>>>>> 6cc7d9fe
             )
 
             # Synthesize Terraform files

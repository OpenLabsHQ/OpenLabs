--- conflicted
+++ resolved
@@ -1,5 +1,3 @@
-<<<<<<< HEAD
-=======
 # v0.3.0 (Thu Feb 06 2025)
 
 #### 🚀 Enhancement
@@ -17,7 +15,6 @@
 
 ---
 
->>>>>>> fc7ab1d1
 # v0.2.0 (Tue Feb 04 2025)
 
 #### 🚀 Enhancement
